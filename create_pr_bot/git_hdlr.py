--- conflicted
+++ resolved
@@ -263,10 +263,6 @@
         except GitCommandError as e:
             if "rejected" in str(e) and "non-fast-forward" in str(e):
                 raise GitCommandError(
-<<<<<<< HEAD
-                    "Push rejected: Remote has changes you don't have locally. Use force=True to override or fetch and merge first.")
-=======
-                    f"Push rejected: Remote has changes you don't have locally. Use force=True to override or fetch and merge first."
+                    "Push rejected: Remote has changes you don't have locally. Use force=True to override or fetch and merge first."
                 )
->>>>>>> 214ea8aa
             raise e