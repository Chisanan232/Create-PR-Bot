--- conflicted
+++ resolved
@@ -37,7 +37,6 @@
     parser.add_argument("--github-repo", help="GitHub repository name in format 'owner/repo'")
 
     # AI settings
-<<<<<<< HEAD
     parser.add_argument(
         "--ai-client-type", 
         choices=["gpt", "claude", "gemini"],
@@ -61,15 +60,6 @@
         help="API key for the project management tool"
     )
     
-=======
-    parser.add_argument("--ai-client-type", choices=["gpt", "claude", "gemini"], help="Type of AI client to use")
-    parser.add_argument("--ai-api-key", help="API key for the AI service")
-
-    # Project management tool settings
-    parser.add_argument("--pm-tool-type", choices=["clickup", "jira"], help="Type of project management tool to use")
-    parser.add_argument("--pm-tool-api-key", help="API key for the project management tool")
-
->>>>>>> bbeb6141
     return parser.parse_args()
 
 
