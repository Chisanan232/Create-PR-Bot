--- conflicted
+++ resolved
@@ -781,13 +781,8 @@
 
         # Step 10: Create PR
         logger.info("Creating pull request")
-<<<<<<< HEAD
         pr = self.create_pull_request(title_title, body_body, branch_name)
-        
-=======
-        pr = self.create_pull_request(title, body, branch_name)
-
->>>>>>> 99d66964
+
         if pr:
             logger.info(f"PR creation workflow completed successfully: {pr.html_url}")
         else:
